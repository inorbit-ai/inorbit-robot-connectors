--- conflicted
+++ resolved
@@ -21,15 +21,9 @@
 
 By integrating InOrbit's Python Edge SDK with MiR's APIs, the Connector unlocks the following key features on InOrbit's platform:
 
-<<<<<<< HEAD
-- Visualizing: robot pose, system and sub-system status, battery charge and system stats.
-- Camera feed integration.
-- Using [Actions](https://developer.inorbit.ai/docs#configuring-action-definitions) to interact with MiR's API by:
-=======
 -   Visualizing: robot pose, system and sub-system status, and battery charge.
 -   Camera feed integration.
 -   Using [Actions](https://developer.inorbit.ai/docs#configuring-action-definitions) to interact with MiR's API by:
->>>>>>> 20586eb6
 
     -   Dispatching Mission.
     -   Controlling Mission status (pause, cancel, retry, etc.).
