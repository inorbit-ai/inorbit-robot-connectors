--- conflicted
+++ resolved
@@ -359,12 +359,7 @@
     def stop(self):
         """Exit the Connector cleanly."""
         self._should_run = False
-<<<<<<< HEAD
         self.cleanup_connector_missions()
-        self.mir_ws.disconnect()
-        self.inorbit_sess.disconnect()
-=======
         self.inorbit_sess.disconnect()
         if self.ws_enabled:
-            self.mir_ws.disconnect()
->>>>>>> 869932d4
+            self.mir_ws.disconnect()